--- conflicted
+++ resolved
@@ -51,13 +51,8 @@
     no u: User | u in u.^manages
     
     // Role hierarchy constraints
-<<<<<<< HEAD
-    all u: User | u.role = Manager implies some subordinate: User | subordinate in u.manages
-    all u: User | u.role = Director implies some manager: User | manager in u.manages and manager.role = Manager
-=======
     all u: User | u.role = Manager implies some subordinate: User | subordinate.manager = u
     all u: User | u.role = Director implies some m: User | m.manager = u and m.role = Manager
->>>>>>> d5c42b98
     all u: User | u.role = FinanceDirector implies u.role != Employee
 }
 
@@ -91,15 +86,6 @@
 fun requiredApprovers[e: Expense]: set User {
     e.amount <= 10000 implies 
         // Only direct manager needed
-<<<<<<< HEAD
-        e.applicant.manages
-    else e.amount <= 50000 implies
-        // Manager then director
-        e.applicant.manages + (e.applicant.^manages & role.Director)
-    else
-        // Manager, director, then finance director  
-        e.applicant.manages + (e.applicant.^manages & role.Director) + role.FinanceDirector
-=======
         getDirectManager[e.applicant]
     else e.amount <= 50000 implies
         // Manager and director
@@ -119,7 +105,6 @@
 
 fun getFinanceDirector[]: one User {
     role.FinanceDirector
->>>>>>> d5c42b98
 }
 
 // ====================== BUSINESS RULES ======================
